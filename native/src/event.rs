--- conflicted
+++ resolved
@@ -1,12 +1,8 @@
-<<<<<<< HEAD
 //! Handle events of a user interface.
-use crate::{keyboard, mouse, window};
-=======
-use crate::{
-    input::{keyboard, mouse, Touch},
-    window,
-};
->>>>>>> 36bdc0be
+use crate::keyboard;
+use crate::mouse;
+use crate::touch;
+use crate::window;
 
 /// A user interface event.
 ///
@@ -24,7 +20,9 @@
 
     /// A window event
     Window(window::Event),
-<<<<<<< HEAD
+
+    /// A touch event
+    Touch(touch::Touch),
 }
 
 /// The status of an [`Event`] after being processed.
@@ -56,9 +54,4 @@
             Status::Captured => Status::Captured,
         }
     }
-=======
-
-    /// A touch event
-    Touch(Touch),
->>>>>>> 36bdc0be
 }