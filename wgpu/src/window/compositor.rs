--- conflicted
+++ resolved
@@ -210,21 +210,12 @@
 }
 
 /// Presents the given primitives with the given [`Compositor`].
-<<<<<<< HEAD
 pub fn present(
-    compositor: &mut Compositor,
-=======
-pub fn present<T: AsRef<str>>(
->>>>>>> ced4276a
     renderer: &mut Renderer,
     surface: &mut wgpu::Surface<'static>,
     viewport: &Viewport,
     background_color: Color,
-<<<<<<< HEAD
-=======
-    overlay: &[T],
     on_pre_present: impl FnOnce(),
->>>>>>> ced4276a
 ) -> Result<(), compositor::SurfaceError> {
     match surface.get_current_texture() {
         Ok(frame) => {
@@ -355,11 +346,6 @@
         surface: &mut Self::Surface,
         viewport: &Viewport,
         background_color: Color,
-<<<<<<< HEAD
-    ) -> Result<(), compositor::SurfaceError> {
-        present(self, renderer, surface, viewport, background_color)
-=======
-        overlay: &[T],
         on_pre_present: impl FnOnce(),
     ) -> Result<(), compositor::SurfaceError> {
         present(
@@ -367,10 +353,8 @@
             surface,
             viewport,
             background_color,
-            overlay,
             on_pre_present,
         )
->>>>>>> ced4276a
     }
 
     fn screenshot(
@@ -379,138 +363,6 @@
         viewport: &Viewport,
         background_color: Color,
     ) -> Vec<u8> {
-<<<<<<< HEAD
-        screenshot(self, renderer, viewport, background_color)
-    }
-}
-
-/// Renders the current surface to an offscreen buffer.
-///
-/// Returns RGBA bytes of the texture data.
-pub fn screenshot(
-    compositor: &mut Compositor,
-    renderer: &mut Renderer,
-    viewport: &Viewport,
-    background_color: Color,
-) -> Vec<u8> {
-    let dimensions = BufferDimensions::new(viewport.physical_size());
-
-    let texture_extent = wgpu::Extent3d {
-        width: dimensions.width,
-        height: dimensions.height,
-        depth_or_array_layers: 1,
-    };
-
-    let texture = compositor.device.create_texture(&wgpu::TextureDescriptor {
-        label: Some("iced_wgpu.offscreen.source_texture"),
-        size: texture_extent,
-        mip_level_count: 1,
-        sample_count: 1,
-        dimension: wgpu::TextureDimension::D2,
-        format: compositor.format,
-        usage: wgpu::TextureUsages::RENDER_ATTACHMENT
-            | wgpu::TextureUsages::COPY_SRC
-            | wgpu::TextureUsages::TEXTURE_BINDING,
-        view_formats: &[],
-    });
-
-    let view = texture.create_view(&wgpu::TextureViewDescriptor::default());
-
-    let mut encoder = compositor.device.create_command_encoder(
-        &wgpu::CommandEncoderDescriptor {
-            label: Some("iced_wgpu.offscreen.encoder"),
-        },
-    );
-
-    renderer.present(
-        &mut compositor.engine,
-        &compositor.device,
-        &compositor.queue,
-        &mut encoder,
-        Some(background_color),
-        texture.format(),
-        &view,
-        viewport,
-    );
-
-    let texture = crate::color::convert(
-        &compositor.device,
-        &mut encoder,
-        texture,
-        if color::GAMMA_CORRECTION {
-            wgpu::TextureFormat::Rgba8UnormSrgb
-        } else {
-            wgpu::TextureFormat::Rgba8Unorm
-        },
-    );
-
-    let output_buffer =
-        compositor.device.create_buffer(&wgpu::BufferDescriptor {
-            label: Some("iced_wgpu.offscreen.output_texture_buffer"),
-            size: (dimensions.padded_bytes_per_row * dimensions.height as usize)
-                as u64,
-            usage: wgpu::BufferUsages::MAP_READ | wgpu::BufferUsages::COPY_DST,
-            mapped_at_creation: false,
-        });
-
-    encoder.copy_texture_to_buffer(
-        texture.as_image_copy(),
-        wgpu::TexelCopyBufferInfo {
-            buffer: &output_buffer,
-            layout: wgpu::TexelCopyBufferLayout {
-                offset: 0,
-                bytes_per_row: Some(dimensions.padded_bytes_per_row as u32),
-                rows_per_image: None,
-            },
-        },
-        texture_extent,
-    );
-
-    let index = compositor.engine.submit(&compositor.queue, encoder);
-
-    let slice = output_buffer.slice(..);
-    slice.map_async(wgpu::MapMode::Read, |_| {});
-
-    let _ = compositor
-        .device
-        .poll(wgpu::Maintain::WaitForSubmissionIndex(index));
-
-    let mapped_buffer = slice.get_mapped_range();
-
-    mapped_buffer.chunks(dimensions.padded_bytes_per_row).fold(
-        vec![],
-        |mut acc, row| {
-            acc.extend(&row[..dimensions.unpadded_bytes_per_row]);
-            acc
-        },
-    )
-}
-
-#[derive(Clone, Copy, Debug)]
-struct BufferDimensions {
-    width: u32,
-    height: u32,
-    unpadded_bytes_per_row: usize,
-    padded_bytes_per_row: usize,
-}
-
-impl BufferDimensions {
-    fn new(size: Size<u32>) -> Self {
-        let unpadded_bytes_per_row = size.width as usize * 4; //slice of buffer per row; always RGBA
-        let alignment = wgpu::COPY_BYTES_PER_ROW_ALIGNMENT as usize; //256
-        let padded_bytes_per_row_padding =
-            (alignment - unpadded_bytes_per_row % alignment) % alignment;
-        let padded_bytes_per_row =
-            unpadded_bytes_per_row + padded_bytes_per_row_padding;
-
-        Self {
-            width: size.width,
-            height: size.height,
-            unpadded_bytes_per_row,
-            padded_bytes_per_row,
-        }
-=======
         renderer.screenshot(viewport, background_color)
->>>>>>> ced4276a
     }
 }