--- conflicted
+++ resolved
@@ -114,13 +114,7 @@
         viewport: &Viewport,
         background_color: Color,
     ) -> Result<(), compositor::SurfaceError> {
-<<<<<<< HEAD
-        renderer.with_primitives(|backend, primitives| {
-            present(backend, surface, primitives, viewport, background_color)
-        })
-=======
-        present(renderer, surface, viewport, background_color, overlay)
->>>>>>> 718fe5b7
+        present(renderer, surface, viewport, background_color)
     }
 
     fn screenshot(
@@ -130,13 +124,7 @@
         viewport: &Viewport,
         background_color: Color,
     ) -> Vec<u8> {
-<<<<<<< HEAD
-        renderer.with_primitives(|backend, primitives| {
-            screenshot(surface, backend, primitives, viewport, background_color)
-        })
-=======
-        screenshot(renderer, surface, viewport, background_color, overlay)
->>>>>>> 718fe5b7
+        screenshot(renderer, surface, viewport, background_color)
     }
 }
 
@@ -151,13 +139,8 @@
     Compositor { context, settings }
 }
 
-<<<<<<< HEAD
 pub fn present(
-    backend: &mut Backend,
-=======
-pub fn present<T: AsRef<str>>(
     renderer: &mut Renderer,
->>>>>>> 718fe5b7
     surface: &mut Surface,
     viewport: &Viewport,
     background_color: Color,
@@ -223,12 +206,8 @@
     buffer.present().map_err(|_| compositor::SurfaceError::Lost)
 }
 
-<<<<<<< HEAD
 pub fn screenshot(
-=======
-pub fn screenshot<T: AsRef<str>>(
     renderer: &mut Renderer,
->>>>>>> 718fe5b7
     surface: &mut Surface,
     viewport: &Viewport,
     background_color: Color,
